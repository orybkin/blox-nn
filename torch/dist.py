from contextlib import contextmanager

import numpy as np
import torch
from torch import distributions

def safe_entropy(dist, dim=None, eps=1e-12):
    """Computes entropy even if some entries are 0."""
    return -torch.sum(dist * safe_log_prob(dist, eps), dim=dim)


def safe_log_prob(tensor, eps=1e-12):
    """Safe log of probability values (must be between 0 and 1)"""
    return torch.log(torch.clamp(tensor, eps, 1 - eps))


def normalize(tensor, dim=1, eps=1e-7):
    norm = torch.clamp(tensor.sum(dim, keepdim=True), eps)
    return tensor / norm

def limit_exponent(tensor, min):
    """ Adds a constant to the tensor that brings the exponent of it to the desired min value.
    The constant is treated as a constant for autodiff (is detached)
    This is useful if one has a log variance and wants to impose a limit on the variance itself.  """
    
    diff = (tensor.exp() + min).log() - tensor
    result_tensor = tensor + diff.detach()
    
    return result_tensor


def get_constant_parameter(init_log_value, learn=True):
    return torch.nn.Parameter(torch.full((1,), init_log_value)[0], requires_grad=learn)


class Distribution():
    def nll(self, x):
        raise NotImplementedError
    
    def sample(self, x):
        raise NotImplementedError
    
    def kl_divergence(self, x):
        raise NotImplementedError


class DiscreteGaussian(Distribution):
    """ Implements a discrete distribution specified by mu and sigma, such that the probability is proportional to
    the corresponding density function of a Gaussian. """
    
    # TODO this is not a great distribution because it suffers from the same instabilities as the Gaussian,
    #  and even more. Define a better distribution based on the hypergeometric or negative hypergeometric.
    
    def __init__(self, mu, log_sigma, range):
        self.mu = mu
        self.log_sigma = log_sigma
        
        vals = torch.arange(range).to(device=mu.device)
        gauss = torch.distributions.Normal(self.mu[..., None], self.log_sigma.exp()[..., None])
        cont_p = gauss.log_prob(vals).exp()
        disc_p = cont_p / cont_p.sum(-1, keepdim=True)
        self.categorical = torch.distributions.Categorical(probs=disc_p)
    
    def nll(self, x):
        return -self.categorical.log_prob(x)
    

class Beta(Distribution):
    """ A Beta distribution defined on [0,1]"""
    def __init__(self, mu, log_nu):
        self.dist = distributions.Beta(mu * log_nu.exp(), (1 - mu) * log_nu.exp())

    def nll(self, x):
        x = self.rescale(x)
        # return (self.dist.concentration0 - 1) * x.log() + (self.dist.concentration1 - 1) * (1 - x).log() - self.log_norm
        return -self.dist.log_prob(x)
    
    def rescale(self, x, eps=1e-7):
        """ Rescale an input to be inside allowed range. Note: this operation is actually illegal but might be fine
        with small epsilon"""
        
        return x * (1 - eps * 2) + eps
    
    @property
    def log_norm(self):
        return self.dist._log_normalizer(self.dist.concentration0, self.dist.concentration1)


<<<<<<< HEAD
class LocScaleDistribution(Distribution):
    def __init__(self, mu, log_sigma=None, sigma=None):
=======
class Gaussian(Distribution):
    """ Represents a gaussian distribution """
    # TODO: implement a dict conversion function
    def __init__(self, mu, log_sigma=None, sigma=None, concat_dim=-1):
>>>>>>> 7667e1b1
        """
        
        :param mu: the mean. this parameter should have the shape of the desired distribution
        :param log_sigma: If none, mu is divided into two chunks, mu and log_sigma
        """
        if log_sigma is None and sigma is None:
            if not isinstance(mu, torch.Tensor):
                import pdb; pdb.set_trace()
            mu, log_sigma = torch.chunk(mu, 2, concat_dim)
            
        self.mu = mu
        self._log_sigma = log_sigma
        self._sigma = sigma
<<<<<<< HEAD

    @property
    def sigma(self):
        if self._sigma is None:
            self._sigma = self._log_sigma.exp()
        return self._sigma

    @property
    def log_sigma(self):
        if self._log_sigma is None:
            self._log_sigma = self._sigma.log()
        return self._log_sigma
    

class Laplacian(LocScaleDistribution):
    def nll(self, x):
        return torch.abs(x - self.mu) / self.scale + self.log_scale + np.log(2)
    
    @property
    def scale(self):
        # NOTE: this is NOT the std of the distribution, and self.sigma is NOT the std
        return self.sigma
    
    @property
    def log_scale(self):
        # NOTE: this is NOT the log std of the distribution, and self.log_sigma is NOT the log std
        return self.log_sigma
    
    def sample(self, x):
        raise NotImplementedError


class Gaussian(LocScaleDistribution):
    """ Represents a gaussian distribution """
    # TODO: implement a dict conversion function
=======
        self.concat_dim = concat_dim
>>>>>>> 7667e1b1
        
    def sample(self):
        return self.mu + self.sigma * torch.randn_like(self.mu)

    def kl_divergence(self, other):
        """Here self=q and other=p and we compute KL(q, p)"""
        return (other.log_sigma - self.log_sigma) + (self.sigma ** 2 + (self.mu - other.mu) ** 2) \
                                                     / (2 * other.sigma ** 2) - 0.5

    def nll(self, x):
        # Negative log likelihood (probability)
        return 0.5 * torch.pow((x - self.mu) / self.sigma, 2) + self.log_sigma + 0.5 * np.log(2 * np.pi)
    
    def optimal_variance_nll(self, x):
        """ Computes the NLL of a gaussian with the optimal (constant) variance for these data """
        
        sigma = ((x - self.mu) ** 2).mean().sqrt()
        return Gaussian(mu=self.mu, sigma=sigma).nll(x)
<<<<<<< HEAD
=======

    def reparametrize(self, eps):
        """Reparametrizes noise sample eps with mean/variance of Gaussian."""
        return self._sigma * eps + self.mu
    
    @property
    def sigma(self):
        if self._sigma is None:
            self._sigma = self._log_sigma.exp()
        return self._sigma
    
    @property
    def log_sigma(self):
        if self._log_sigma is None:
            self._log_sigma = self._sigma.log()
        return self._log_sigma
>>>>>>> 7667e1b1

    @property
    def shape(self):
        return self.mu.shape

    @staticmethod
    def stack(*argv, dim):
        return Gaussian._combine(torch.stack, *argv, dim=dim)

    @staticmethod
    def cat(*argv, dim):
        return Gaussian._combine(torch.cat, *argv, dim=dim)

    @staticmethod
    def _combine(fcn, *argv, dim):
        mu, log_sigma = [], []
        for g in argv:
            mu.append(g.mu)
            log_sigma.append(g.log_sigma)
        mu = fcn(mu, dim)
        log_sigma = fcn(log_sigma, dim)
        return Gaussian(mu, log_sigma)

    def view(self, shape):
        self.mu = self.mu.view(shape)
        self._log_sigma = self._log_sigma.view(shape)
        self._sigma = self.sigma.view(shape)
        return self

    def __getitem__(self, item):
        return Gaussian(self.mu[item], self._log_sigma[item])
 
    def tensor(self):
        return torch.cat([self.mu, self._log_sigma], dim=self.concat_dim)
    
    def to_dict(self):
        d = {'mu': self.mu}
        if self._log_sigma is None and self._sigma is None:
            raise ValueError
        if self._log_sigma is not None:
            d.update({'log_sigma': self._log_sigma})
        if self._sigma is not None:
            d.update({'sigma': self._sigma})
        return d
    
    @staticmethod
    def get_unit_gaussian(size, device):
        mu = torch.zeros(size, device=device)
        log_sigma = torch.zeros(size, device=device)
        return Gaussian(mu, log_sigma)


class OptimalVarianceGaussian(Gaussian):
    """ Technically not a distribution, however, it can compute NLL by adjusting it's variance to the datum at hand """
    
    def nll(self, x):
        return self.optimal_variance_nll(x)
    

class SequentialGaussian_SharedPQ(Distribution):
    """ stacks two Gaussians """
    def __init__(self, g1, z1, g2):
        """

        """
        self.g1 = g1
        self.g2 = g2
        self.z1 = z1
        assert z1.shape == g1.shape
        self.shared_dims = None     # how many shape dimensions are shared
        self._update_shared_dims()

    def sample(self):
        """
        sample z2 and concatentate with z1
        :return:
        """
        return torch.cat([self.z1, self.g2.sample()], dim=1)

    def kl_divergence(self, other):
        return self.g1.kl_divergence(other.g1)

    @property
    def shape(self):
        self._update_shared_dims()
        return self.g1.shape[:self.shared_dims]

    @property
    def mu(self):
        return self.g1.mu

    @staticmethod
    def stack(*argv, dim):
        return SequentialGaussian_SharedPQ._combine(torch.stack, *argv, dim=dim)

    @staticmethod
    def cat(*argv, dim):
        return SequentialGaussian_SharedPQ._combine(torch.cat, *argv, dim=dim)

    @staticmethod
    def _combine(fcn, *argv, dim):
        def fn_apply(inputs):
            mu, log_sigma = [], []
            for g in inputs:
                mu.append(g.mu)
                log_sigma.append(g.log_sigma)
            mu = fcn(mu, dim)
            log_sigma = fcn(log_sigma, dim)
            return Gaussian(mu, log_sigma)

        g1_list = [a.g1 for a in argv]
        g2_list = [a.g2 for a in argv]
        z1_list = [a.z1 for a in argv]
        return SequentialGaussian_SharedPQ(fn_apply(g1_list), fcn(z1_list, dim=dim), fn_apply(g2_list))

    def view(self, shape):
        # assume that this shape does not include the last dimensions
        self._update_shared_dims()
        self.g1 = self.g1.view(shape + list(self.g1.shape[self.shared_dims:]))
        self.g2 = self.g2.view(shape + list(self.g2.shape[self.shared_dims:]))
        self.z1 = self.z1.view(shape + list(self.z1.shape[self.shared_dims:]))
        return self

    def __getitem__(self, item):
        return SequentialGaussian_SharedPQ(self.g1[item], self.z1[item], self.g2[item])

    def _update_shared_dims(self):
        shared_dims = 0
        for i, j in zip(self.g1.shape, self.g2.shape):
            if i != j: break
            shared_dims += 1
        assert shared_dims is not 0  # need at least one shared dim between the Gaussians
        self.shared_dims = shared_dims


class ProbabilisticModel:
    def __init__(self):
        self._sample_prior = False
        
    def switch_to_prior(self):
        self._sample_prior = True

    def switch_to_inference(self):
        self._sample_prior = False
    

def get_fixed_prior(tensor, bs=None, dim=None):
    if dim is not None:
        return Gaussian(tensor.new_zeros(bs, dim, 1, 1), tensor.new_zeros(bs, dim, 1, 1))
    else:
        return Gaussian(torch.zeros_like(tensor.mu), torch.zeros_like(tensor.log_sigma))


def stack(inp, dim):
    if isinstance(inp[0], Gaussian):
        return Gaussian.stack(*inp, dim=dim)
    else:
        return torch.stack(inp, dim)<|MERGE_RESOLUTION|>--- conflicted
+++ resolved
@@ -86,15 +86,8 @@
         return self.dist._log_normalizer(self.dist.concentration0, self.dist.concentration1)
 
 
-<<<<<<< HEAD
 class LocScaleDistribution(Distribution):
-    def __init__(self, mu, log_sigma=None, sigma=None):
-=======
-class Gaussian(Distribution):
-    """ Represents a gaussian distribution """
-    # TODO: implement a dict conversion function
     def __init__(self, mu, log_sigma=None, sigma=None, concat_dim=-1):
->>>>>>> 7667e1b1
         """
         
         :param mu: the mean. this parameter should have the shape of the desired distribution
@@ -108,7 +101,7 @@
         self.mu = mu
         self._log_sigma = log_sigma
         self._sigma = sigma
-<<<<<<< HEAD
+        self.concat_dim = concat_dim
 
     @property
     def sigma(self):
@@ -121,33 +114,12 @@
         if self._log_sigma is None:
             self._log_sigma = self._sigma.log()
         return self._log_sigma
-    
-
-class Laplacian(LocScaleDistribution):
-    def nll(self, x):
-        return torch.abs(x - self.mu) / self.scale + self.log_scale + np.log(2)
-    
-    @property
-    def scale(self):
-        # NOTE: this is NOT the std of the distribution, and self.sigma is NOT the std
-        return self.sigma
-    
-    @property
-    def log_scale(self):
-        # NOTE: this is NOT the log std of the distribution, and self.log_sigma is NOT the log std
-        return self.log_sigma
-    
-    def sample(self, x):
-        raise NotImplementedError
 
 
 class Gaussian(LocScaleDistribution):
     """ Represents a gaussian distribution """
     # TODO: implement a dict conversion function
-=======
-        self.concat_dim = concat_dim
->>>>>>> 7667e1b1
-        
+    
     def sample(self):
         return self.mu + self.sigma * torch.randn_like(self.mu)
 
@@ -165,25 +137,10 @@
         
         sigma = ((x - self.mu) ** 2).mean().sqrt()
         return Gaussian(mu=self.mu, sigma=sigma).nll(x)
-<<<<<<< HEAD
-=======
 
     def reparametrize(self, eps):
         """Reparametrizes noise sample eps with mean/variance of Gaussian."""
         return self._sigma * eps + self.mu
-    
-    @property
-    def sigma(self):
-        if self._sigma is None:
-            self._sigma = self._log_sigma.exp()
-        return self._sigma
-    
-    @property
-    def log_sigma(self):
-        if self._log_sigma is None:
-            self._log_sigma = self._sigma.log()
-        return self._log_sigma
->>>>>>> 7667e1b1
 
     @property
     def shape(self):
@@ -241,6 +198,24 @@
     
     def nll(self, x):
         return self.optimal_variance_nll(x)
+
+
+class Laplacian(LocScaleDistribution):
+    def nll(self, x):
+        return torch.abs(x - self.mu) / self.scale + self.log_scale + np.log(2)
+    
+    @property
+    def scale(self):
+        # NOTE: this is NOT the std of the distribution, and self.sigma is NOT the std
+        return self.sigma
+    
+    @property
+    def log_scale(self):
+        # NOTE: this is NOT the log std of the distribution, and self.log_sigma is NOT the log std
+        return self.log_sigma
+    
+    def sample(self, x):
+        raise NotImplementedError
     
 
 class SequentialGaussian_SharedPQ(Distribution):
